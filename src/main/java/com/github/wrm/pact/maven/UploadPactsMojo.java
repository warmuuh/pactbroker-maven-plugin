--- conflicted
+++ resolved
@@ -43,15 +43,6 @@
      */
     @Parameter(defaultValue = "${pact.rootDir}")
     private String pacts;
-<<<<<<< HEAD
-
-    /**
-     * Tag name to tag the consumer pact version with
-     */
-    @Parameter
-    private String tagName;
-
-=======
     
     /**
      * username of git repository
@@ -65,7 +56,12 @@
     @Parameter
     private String password;
     
->>>>>>> deaff653
+    /**
+     * Tag name to tag the consumer pact version with
+     */
+    @Parameter
+    private String tagName;
+
     @Override
     public void execute() throws MojoExecutionException, MojoFailureException {
 
@@ -84,18 +80,13 @@
         RepositoryProvider provider;
         try {
             List<PactFile> pactList = readPacts(folder);
-<<<<<<< HEAD
-            RepositoryProvider provider = createRepositoryProvider(brokerUrl, consumerVersion);
-            provider.uploadPacts(pactList, tagName);
-=======
             if(!StringUtils.isEmptyOrNull(password)&& !StringUtils.isEmptyOrNull(username)){
                 GitAuthenticationProvider credentialsProvider = new BasicGitCredentialsProvider();
                 provider = createAuthenticatdeRepositoryProvider(brokerUrl, consumerVersion, credentialsProvider.getCredentialProvider(username, password));
             }else{
                 provider = createRepositoryProvider(brokerUrl, consumerVersion);
             }
-            provider.uploadPacts(pactList);
->>>>>>> deaff653
+            provider.uploadPacts(pactList, tagName);
         }
         catch (Exception e) {
             throw new MojoExecutionException("Failed to read pacts", e);
